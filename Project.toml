name = "NeuralOperator"
uuid = "5913d0e6-5bb6-45e3-8a06-341cf4fd0203"
authors = ["Patrick Zimbrod <76100656+pzimbrod@users.noreply.github.com>"]
version = "0.1.0"

[deps]
FFTW = "7a1cc6ca-52ef-59f5-83cd-3a7055c09341"
Flux = "587475ba-b771-5e3f-ad9e-33799f191a9c"
PkgTemplates = "14b8a8f1-9102-5b29-a752-f990bacb7fe1"
Random = "9a3f8284-a2c9-5f02-9a11-845980a1fd5c"
Revise = "295af30f-e4ad-537b-8983-00126c2a3abe"
Test = "8dfed614-e22c-5e08-85e1-65c5234f0b40"
Tullio = "bc48ee85-29a4-5162-ae0b-a64e1601d4bc"

[compat]
FFTW = "1"
Flux = "0.12"
PkgTemplates = "0.7"
<<<<<<< HEAD
Tullio = "0.3"
=======
Revise = "3"
>>>>>>> b9144587
<|MERGE_RESOLUTION|>--- conflicted
+++ resolved
@@ -16,8 +16,5 @@
 FFTW = "1"
 Flux = "0.12"
 PkgTemplates = "0.7"
-<<<<<<< HEAD
 Tullio = "0.3"
-=======
-Revise = "3"
->>>>>>> b9144587
+Revise = "3"