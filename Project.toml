--- conflicted
+++ resolved
@@ -20,10 +20,7 @@
 FFTW = "1"
 Flux = "0.12"
 MAT = "0.10"
-<<<<<<< HEAD
 NNlib = "0.7"
-=======
 OMEinsum = "0.6"
->>>>>>> bbf3381f
 PkgTemplates = "0.7"
 Revise = "3"